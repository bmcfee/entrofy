<!DOCTYPE html>
<html lang="en">
    <head>
        <meta charset="utf-8">

        <!-- Latest compiled and minified CSS -->
        <link   href="https://maxcdn.bootstrapcdn.com/bootstrap/3.3.5/css/bootstrap.min.css"
                rel="stylesheet"
                integrity="sha256-MfvZlkHCEqatNoGiOXveE8FIwMzZg4W85qfrfIFBfYc= sha512-dTfge/zgoMYpP7QbHy4gWMEGsbsdZeCXz7irItjcC3sPUFtf0kuFbDz/ixG7ArTxmDjLXDmezHubeNikyKGVyQ=="
                crossorigin="anonymous">
        <link href="css/bootstrap-slider.css" rel="stylesheet">    
    <title>Entrofy</title>

    </head>

    <body>
        <div class="page-header" style="text-align: center">
            <h1>Entrofy
            <small>Maximum entropy conference participation</small>
            </h1>
        </div>

<div class="panel-group" id="accordion" role="tablist" aria-multiselectable="true">
  <div class="panel panel-default">
    <div class="panel-heading" role="tab" id="headingOne">
      <h4 class="panel-title">
        <a role="button" id="slider_button" name="slider_button" data-toggle="collapse" data-parent="#accordion" href="#collapseOne" aria-expanded="false" aria-controls="collapseOne">
        Sliders</a>
      </h4>
    </div>
    <div id="collapseOne" class="panel-collapse collapse in" role="tabpanel" aria-labelledby="headingOne">
          <div class="well">
          <input id="ex1" data-slider-id='ex1Slider' type="text" data-slider-min="0" data-slider-max="1" data-slider-step="0.01" data-slider-value="0.5"/>
          </div>
    </div>
  </div>
        </div>
      		<div class="well">
				<input id="ex1" data-slider-id='ex1Slider' type="text" data-slider-min="-5" data-slider-max="20" data-slider-step="1" data-slider-value="14"/>
			</div>
        <div class="container col-md-2">
            <!-- EVERYTHING GOES HERE -->
            <div class="form-group">
                <label for="n_select">Target number of participants</label>
                <input class="form-control" type="number" min="1" max="{{ kmax }}"
                name="n_select" id="n_select" value="10" size="4">
                <button type="button" id="go" name="go" class="btn btn-default">
                    Go!
                </button>
            </div>
        </div>
        <div class="container col-md-9">
            <table id="data_table" class="table table-striped table-bordered"></table>
        </div>

    </body>

    <script src="//ajax.googleapis.com/ajax/libs/jquery/1.11.3/jquery.min.js"></script>

    <!-- Latest compiled and minified CSS -->
    <link rel="stylesheet" href="//cdnjs.cloudflare.com/ajax/libs/bootstrap-table/1.8.1/bootstrap-table.min.css">

    <!-- Latest compiled and minified JavaScript -->
    <link rel="stylesheet" href="//cdn.datatables.net/1.10.9/css/jquery.dataTables.min.css">
    <link rel="stylesheet" href="//cdn.datatables.net/select/1.0.1/css/select.dataTables.min.css">
    <link href="css/bootstrap-slider.css" rel="stylesheet">

    <script src="//cdn.datatables.net/1.10.9/js/jquery.dataTables.min.js"
crossorigin="anonymous"></script>
    <script src="//cdn.datatables.net/1.10.9/js/dataTables.bootstrap.min.js"
crossorigin="anonymous"></script>
    <script src="//cdn.datatables.net/buttons/1.0.3/js/dataTables.buttons.min.js"
crossorigin="anonymous"></script>
    <script src="//cdn.datatables.net/buttons/1.0.3/js/buttons.flash.min.js"
crossorigin="anomyous"></script>
    <script src="//cdn.datatables.net/buttons/1.0.3/js/buttons.html5.min.js"
crossorigin="anomyous"></script>
    <script src="//cdn.datatables.net/buttons/1.0.3/js/buttons.bootstrap.min.js"
crossorigin="anomyous"></script>
    <script src="//cdn.datatables.net/select/1.0.1/js/dataTables.select.min.js"
crossorigin="anomyous"></script>
    <script src="js/bootstrap-slider.js"></script>
    <!-- Latest compiled and minified JavaScript -->
    <script src="https://maxcdn.bootstrapcdn.com/bootstrap/3.3.5/js/bootstrap.min.js" 
            integrity="sha256-Sk3nkD6mLTMOF0EOpNtsIry+s1CsaqQC1rVLTAy+0yc= sha512-K1qjQ+NcF2TYO/eI3M6v8EiNYZfA95pQumfvcVrTHtwQVDG+aHRqLi/ETn2uB+1JqwYqVG3LIvdm9lj6imS/pQ=="
            crossorigin="anonymous"></script>

    <script src="/static/js/tableExport.min.js"></script>
    <script>
        var raw_data = {{ table |safe }};
        var raw_columns = {{ columns|safe }};
        $(document).ready(function() {
            var table = $('#data_table').DataTable({
                paging: true,
                data: raw_data,
                ordering: false,
                columns: raw_columns,
                scrollX: true,

                dom: 'Bfrtip',
                buttons: [
                    {
                        extend: 'excel',
                        text: 'Save selected participants',
                        exportOptions: { modifier: { selected: true } }
                    },
                    'selectNone',
                ],
                select: 'multi',
            });

            $('#go').click(function() {
                // Get the form data
                var n_select = $('#n_select').val();
                // TODO: get target distribution and weights

                // get the selection ids

                var pre_selects = table.rows({selected: true}).indexes();
                function update_results(data) {
                    // kill all previous selections
                    table.rows().deselect();

                    table.rows(data['selections']).select();
                }

                // Send to the server
                $.ajax({type: "POST",
                    url: '/h',
                    contentType: 'application/json',
                    data: JSON.stringify({data: raw_data, 
                                          columns: raw_columns,
                                          n_select: n_select,
                                          pre_selects: pre_selects.toArray()}),
                    success: update_results,
                    dataType: 'json'});
        });


        var slider = new Slider('#ex1', {
	formatter: function(value) {
		return 'Current value: ' + value;
	}
});
        });

<<<<<<< HEAD
/*
        $('#data_table').bootstrapTable({
            pagination: true,
            clickToSelect: true,
            maintainSelected: true,
            search: true,
            data: table,
            undefinedText: '-',
            sortable: false,
            showColumns: true,
            showExport: true,
            exportDataType: 'selected',
            columns: {{ columns|safe }} });

        $('#go').click(function() {
            // Get the form data
            var n_select = $('#n_select').val();
            var data = $('#data_table').bootstrapTable('getData');

            // TODO: get target distribution and weights

            // get the selection ids

            var pre_selects = [];
            $('input[name="btSelectItem"]:checked').each(function() {
                pre_selects.push($(this).data('index'));
            });

            function update_results(data) {
                // kill all previous selections
                $('#data_table').bootstrapTable('uncheckAll');

                data['selections'].map(function(row) {
                    $('#data_table').bootstrapTable('check', row);
                });
            }

            // Send to the server
            $.ajax({type: "POST",
                url: '/h',
                contentType: 'application/json',
                data: JSON.stringify({data: data, 
                                      n_select: n_select,
                                      pre_selects: pre_selects}),
                success: update_results,
                dataType: 'json'});
        });
        $("#slider_button").click(function() {
//            window.alert("Hello")
            var data = $('#data_table').bootstrapTable('getData');
            



       });




*/

=======
>>>>>>> dbde2fa9
    </script>
</html><|MERGE_RESOLUTION|>--- conflicted
+++ resolved
@@ -144,7 +144,6 @@
 });
         });
 
-<<<<<<< HEAD
 /*
         $('#data_table').bootstrapTable({
             pagination: true,
@@ -206,7 +205,5 @@
 
 */
 
-=======
->>>>>>> dbde2fa9
     </script>
 </html>
<!DOCTYPE html>
<html lang="en">
    <head>
        <meta charset="utf-8">

        <!-- Latest compiled and minified CSS -->
        <link   href="https://maxcdn.bootstrapcdn.com/bootstrap/3.3.5/css/bootstrap.min.css"
                rel="stylesheet"
                integrity="sha256-MfvZlkHCEqatNoGiOXveE8FIwMzZg4W85qfrfIFBfYc= sha512-dTfge/zgoMYpP7QbHy4gWMEGsbsdZeCXz7irItjcC3sPUFtf0kuFbDz/ixG7ArTxmDjLXDmezHubeNikyKGVyQ=="
                crossorigin="anonymous">
        <link href="css/bootstrap-slider.css" rel="stylesheet">    
    <title>Entrofy</title>

    </head>

<<<<<<< HEAD
    <body>
        <div class="page-header" style="text-align: center">
            <h1>Entrofy
            <small>Maximum entropy conference participation</small>
            </h1>
        </div>

<div class="panel-group" id="accordion" role="tablist" aria-multiselectable="true">
  <div class="panel panel-default">
    <div class="panel-heading" role="tab" id="slider_heading">
      <h4 class="panel-title">
        <a role="button" id="slider_button" name="slider_button" data-toggle="collapse" data-parent="#accordion" href="#collapseOne" aria-expanded="false" aria-controls="collapseOne">
        Sliders</a>
      </h4>
    </div>
    <div id="sliderone" class="panel-collapse collapse in" role="tabpanel" aria-labelledby="slider_heading">
     0 <input id="slide" type="range"min="0" max="1" step="0.001" value="0.5"onchange="updateSlider(this.value)" />1

</div><br/>

    </div>
  </div>
        </div>
			</div>
        <div class="container col-md-2">
            <!-- EVERYTHING GOES HERE -->
            <div class="form-group">
                <label for="n_select">Target number of participants</label>
                <input class="form-control" type="number" min="1" max="{{ kmax }}"
                name="n_select" id="n_select" value="10" size="4">
                <button type="button" id="go" name="go" class="btn btn-default">
                    Go!
                </button>
=======
    <body class="has-drawer">
        <div class="drawer dw-xs-10 dw-sm-6 dw-md-4 fold" id="drawerExample" 
           aria-labelledby="drawerExample">
            <div class="drawer-controls">
                <a href="#drawerExample"
                    data-toggle="drawer" 
                    href="#drawerExample"
                    aria-foldedopen="false" 
                    aria-controls="drawerExample" 
                    class="btn btn-primary btn-sm glyphicon
                    glyphicon-menu-hamburger"><span class="sr-only">Options</span></a>
            </div>
            <div class="drawer-contents">
                <div class="drawer-heading">
                    <h2 class="drawer-title"> Options </h2>
                </div>
                <div class="drawer-body">
                    <form class="form-horizontal" id="controls">
                    </form>
                </div>
>>>>>>> 8c3ed12e
            </div>
        </div>

        <div class="container">
            <div class="col-md-2 from-group">
                <!-- EVERYTHING GOES HERE -->
                    <label for="n_select">Target number of participants</label>
                    <input class="form-control" type="number" min="1" max="{{ kmax }}"
                    name="n_select" id="n_select" value="10" size="4">
                    <button type="button" id="go" name="go" class="btn btn-default">
                        Go!
                    </button>
            </div>

            <div class="container col-md-10">
                <table id="table" class="table table-striped table-bordered"
                    style="white-space: nowrap"></table>
            </div>
        </div>

    </body>

    <script src="//ajax.googleapis.com/ajax/libs/jquery/1.11.3/jquery.min.js"></script>

    <link rel="stylesheet" href="//cdn.datatables.net/1.10.9/css/jquery.dataTables.min.css">
    <link rel="stylesheet" href="//cdn.datatables.net/select/1.0.1/css/select.dataTables.min.css">
    <link rel="stylesheet" href="//cdn.datatables.net/fixedcolumns/3.0.0/css/dataTables.fixedColumns.min.css">
    <link rel="stylesheet" href="/static/css/bootstrap.drawer.css">

    <!-- Latest compiled and minified JavaScript -->
    <script src="//cdn.datatables.net/1.10.9/js/jquery.dataTables.min.js"
crossorigin="anonymous"></script>
    <script src="//cdn.datatables.net/1.10.9/js/dataTables.bootstrap.min.js"
crossorigin="anonymous"></script>
    <script src="//cdn.datatables.net/buttons/1.0.3/js/dataTables.buttons.min.js"
crossorigin="anonymous"></script>
    <script src="//cdn.datatables.net/buttons/1.0.3/js/buttons.flash.min.js"
crossorigin="anonymous"></script>
    <script src="/static/js/buttons.html5.js"></script>
    <script src="//cdn.datatables.net/buttons/1.0.3/js/buttons.bootstrap.min.js"
crossorigin="anonymous"></script>
    <script src="/static/js/dataTables.select.js"></script>
    <script src="/static/js/drawer.js"></script>
    <script src="//cdn.datatables.net/fixedcolumns/3.1.0/js/dataTables.fixedColumns.min.js"
crossorigin="anonymous"></script>

    <!-- Latest compiled and minified JavaScript -->
    <script src="https://maxcdn.bootstrapcdn.com/bootstrap/3.3.5/js/bootstrap.min.js" 
            integrity="sha256-Sk3nkD6mLTMOF0EOpNtsIry+s1CsaqQC1rVLTAy+0yc= sha512-K1qjQ+NcF2TYO/eI3M6v8EiNYZfA95pQumfvcVrTHtwQVDG+aHRqLi/ETn2uB+1JqwYqVG3LIvdm9lj6imS/pQ=="
            crossorigin="anonymous"></script>

    <script>
        var raw_data = {{ table |safe }};
        var raw_columns = {{ columns|safe }};
        var targets = {{ targets|safe }};

        $(document).ready(function() {
            // build the advanced controls

            var controls = $('#controls');
            var columns = raw_columns.slice(1).map(function(x) { return x.title; });

            columns.map(function(c) {
                // Construct an input group for this column

                // Create a new form group
                var div = $('<div>').appendTo(controls);
                div.addClass('form-group');

                var t_input = $('<input>')
                                .attr('type', "number")
                                .attr('min', 0)
                                .attr('max', 1)
                                .attr('step', 0.05)
                                .attr('maxlength', 4)
                                .attr('size', 4)
                                .addClass('form-control')
                                .addClass('target')
                                .attr('id', c)
                                .val(targets[c] * 1.0);
                var w_input = $('<input>')
                                .attr('type', "number")
                                .attr('min', 0)
                                .attr('max', 10)
                                .attr('maxlength', 2)
                                .attr('size', 2)
                                .addClass('form-control')
                                .addClass('weight')
                                .attr('id', c)
                                .val(1);

                var label = $('<label>')
                                .addClass('control-label')
                                .addClass('col-sm-4')
                                .attr('for', c)
                                .append(c);

                var cdiv = $('<div>').addClass('col-sm-3');

                div.append(label);
                cdiv.append(t_input);
                cdiv.append(w_input);
                div.append(cdiv);
            });

            // build the table
            var table = $('#table').DataTable({
                paging: true,
                data: raw_data,
                ordering: false,
                columns: raw_columns,
                scrollX: true,
                scrollY: 420,
                scrollCollapse: true,
                fixedColumns: true,
                select: 'multi',
                dom: 'Bfrtip',
                buttons: [
                    {
                        extend: 'csvHtml5',
                        text: 'Save CSV',
                        exportOptions: { modifier: { selected: true } }
                    },
                    {
                        extend: 'selectNone',
                        text: 'Reset'
                    }
                ],
            });

            function get_targets(q) {
                return columns.map(function(c) {
                    // Get the form element
                    return $(q + '#'+c).val();
                });
            }

            $('#go').click(function() {
                // Get the form data
                var n_select = $('#n_select').val();

                // get target distribution and weights
                var dtargets = get_targets('.target');

<<<<<<< HEAD
//                var pre_selects = table.rows({selected: true}).indexes();
                var pre_selects = [];
=======
                // get the weighting over columns
                var weights = get_targets('.weight');

                // get the ids of pre-selected rows
                var pre_selects = table.rows({selected: true}).indexes();

>>>>>>> 8c3ed12e
                function update_results(data) {
                    // kill all previous selections
                    table.rows().deselect();

                    table.rows(data['selections']).select();

                    console.log('Raw stats: ' + data['p_all']);
                    console.log('Selected stats: ' + data['p_selected']);
                    console.log('Target stats: ' + dtargets);
                    console.log('Target weights: ' + weights);
                }

            // Send to the server
                    $.ajax({type: "POST",
                    url: '/h',
                    contentType: 'application/json',
                    data: JSON.stringify({data: raw_data, 
                                          index: raw_columns[0].title,
                                          target: dtargets,
                                          weights: weights,
                                          columns: raw_columns,
                                          n_select: n_select,
                                          pre_selects: pre_selects}),
                    success: update_results,
                    dataType: 'json'});
        });


        var slider = new Slider('#ex1', {
	formatter: function(value) {
		return 'Current value: ' + value;
	}
});
        });

/*
        $('#data_table').bootstrapTable({
            pagination: true,
            clickToSelect: true,
            maintainSelected: true,
            search: true,
            data: table,
            undefinedText: '-',
            sortable: false,
            showColumns: true,
            showExport: true,
            exportDataType: 'selected',
            columns: {{ columns|safe }} });

        $('#go').click(function() {
            // Get the form data
            var n_select = $('#n_select').val();
            var data = $('#data_table').bootstrapTable('getData');

            // TODO: get target distribution and weights

            // get the selection ids

            var pre_selects = [];
            $('input[name="btSelectItem"]:checked').each(function() {
                pre_selects.push($(this).data('index'));
            });

            function update_results(data) {
                // kill all previous selections
                $('#data_table').bootstrapTable('uncheckAll');

                data['selections'].map(function(row) {
                    $('#data_table').bootstrapTable('check', row);
                });
            }

            // Send to the server
            $.ajax({type: "POST",
                url: '/h',
                contentType: 'application/json',
                data: JSON.stringify({data: data, 
                                      n_select: n_select,
                                      pre_selects: pre_selects}),
                success: update_results,
                dataType: 'json'});
        });
        $("#slider_button").click(function() {
//            window.alert("Hello")
            var data = $('#data_table').bootstrapTable('getData');
            



       });




*/

    </script>
</html><|MERGE_RESOLUTION|>--- conflicted
+++ resolved
@@ -13,41 +13,6 @@
 
     </head>
 
-<<<<<<< HEAD
-    <body>
-        <div class="page-header" style="text-align: center">
-            <h1>Entrofy
-            <small>Maximum entropy conference participation</small>
-            </h1>
-        </div>
-
-<div class="panel-group" id="accordion" role="tablist" aria-multiselectable="true">
-  <div class="panel panel-default">
-    <div class="panel-heading" role="tab" id="slider_heading">
-      <h4 class="panel-title">
-        <a role="button" id="slider_button" name="slider_button" data-toggle="collapse" data-parent="#accordion" href="#collapseOne" aria-expanded="false" aria-controls="collapseOne">
-        Sliders</a>
-      </h4>
-    </div>
-    <div id="sliderone" class="panel-collapse collapse in" role="tabpanel" aria-labelledby="slider_heading">
-     0 <input id="slide" type="range"min="0" max="1" step="0.001" value="0.5"onchange="updateSlider(this.value)" />1
-
-</div><br/>
-
-    </div>
-  </div>
-        </div>
-			</div>
-        <div class="container col-md-2">
-            <!-- EVERYTHING GOES HERE -->
-            <div class="form-group">
-                <label for="n_select">Target number of participants</label>
-                <input class="form-control" type="number" min="1" max="{{ kmax }}"
-                name="n_select" id="n_select" value="10" size="4">
-                <button type="button" id="go" name="go" class="btn btn-default">
-                    Go!
-                </button>
-=======
     <body class="has-drawer">
         <div class="drawer dw-xs-10 dw-sm-6 dw-md-4 fold" id="drawerExample" 
            aria-labelledby="drawerExample">
@@ -68,7 +33,6 @@
                     <form class="form-horizontal" id="controls">
                     </form>
                 </div>
->>>>>>> 8c3ed12e
             </div>
         </div>
 
@@ -213,17 +177,12 @@
                 // get target distribution and weights
                 var dtargets = get_targets('.target');
 
-<<<<<<< HEAD
-//                var pre_selects = table.rows({selected: true}).indexes();
-                var pre_selects = [];
-=======
                 // get the weighting over columns
                 var weights = get_targets('.weight');
 
                 // get the ids of pre-selected rows
                 var pre_selects = table.rows({selected: true}).indexes();
 
->>>>>>> 8c3ed12e
                 function update_results(data) {
                     // kill all previous selections
                     table.rows().deselect();

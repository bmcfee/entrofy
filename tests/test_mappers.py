--- conflicted
+++ resolved
@@ -3,31 +3,91 @@
 from nose.tools import raises
 import pandas as pd
 
-from entrofy.mappers import map_boundaries
+from entrofy.mappers import map_boundaries, ContinuousMapper
 
 
 class TestContinuousMapper(object):
 
     def setUp(self):
-<<<<<<< HEAD
         np.random.seed(20160411)
 
         age = np.random.poisson(30, size=300)
 
-        self.df = pd.DataFrame(age, columns="age")
+        self.df = pd.DataFrame(age, columns=["age"])
         # add some NaN values to the data set
-        for i in np.random.randint(0, len(df.index),size=10):
-=======
-        age = np.random.poisson(30, size=300)
-        self.df = pd.DataFrame(age, columns="age")
-        # add some NaN values to the data set
-        for i in np.random.randint(0, len(self.df.index), size=10):
->>>>>>> c3b3a36b
+        for i in np.random.randint(0, len(self.df.index),size=10):
             self.df["age"][i] = np.nan
 
+        self.bmin = np.nanmin(np.array(self.df))
+        self.bmax = np.nanmax(np.array(self.df))
 
     def test_runs_with_default_values(self):
-        c = 
+        ContinuousMapper(self.df)
+
+    def test_number_of_boundaries_set_correctly_by_default(self):
+        c = ContinuousMapper(self.df)
+        assert len(c.boundaries) == 3
+
+    def test_boundaries_get_set_correctly_by_default(self):
+        c = ContinuousMapper(self.df)
+        db = self.bmax - self.bmin
+        test_boundaries = [self.bmin, self.bmin+0.5*db, self.bmax]
+        assert np.allclose(c.boundaries, test_boundaries)
+
+    def test_number_of_boundaries_get_set_correctly_by_user(self):
+        n_out = 3
+        c = ContinuousMapper(self.df, n_out=n_out)
+        assert len(c.boundaries) == n_out + 1
+
+    def test_boundaries_get_set_correctly_by_user(self):
+        n_out = 3
+        c = ContinuousMapper(self.df, n_out=n_out)
+        db = self.bmax - self.bmin
+        test_boundaries = [self.bmin, self.bmin+db/3., self.bmin+2.*db/3.,
+                           self.bmax]
+        assert np.allclose(c.boundaries, test_boundaries)
+
+    def test_user_boundaries_get_set_correctly_when_n_out_is_one(self):
+        n_out = 1
+        test_boundaries = [self.bmin + 10.0, self.bmax - 5.0]
+        c = ContinuousMapper(self.df, n_out, boundaries=test_boundaries)
+        assert np.allclose(c.boundaries, test_boundaries)
+
+    def test_keys_set_correctly(self):
+        n_out = 3
+        test_boundaries = [self.bmin+i*(self.bmax-self.bmin)/n_out for i
+                           in range(n_out+1)]
+
+        c = ContinuousMapper(self.df, n_out=n_out, boundaries=test_boundaries)
+        print(c.targets.keys())
+        cname = ["{:2f}_{:2f}".format(test_boundaries[i], test_boundaries[i+1])
+                 for i in range(n_out)]
+
+        for i,key in enumerate(c.targets.keys()):
+            assert key in cname
+
+    def test_prefix_set_correctly(self):
+        n_out = 3
+        test_boundaries = [self.bmin+i*(self.bmax-self.bmin)/n_out for i
+                           in range(n_out+1)]
+
+        c = ContinuousMapper(self.df, n_out=n_out, boundaries=test_boundaries,
+                             prefix="test_")
+        print(c.targets.keys())
+        cname = ["test_{:2f}_{:2f}".format(test_boundaries[i],
+                                           test_boundaries[i+1])
+                 for i in range(n_out)]
+
+        for i,key in enumerate(c.targets.keys()):
+            assert key in cname
+
+
+    def test_default_targets(self):
+        for i in range(5):
+            c = ContinuousMapper(self.df, n_out=i+1)
+            #assert np.allclose(c.targets, 1./(i+1))
+
+
 
 class TestMapBoundaries(object):
 
@@ -50,12 +110,14 @@
     def test_map_boundaries_returns_false_for_incorrect_value(self):
         assert self.b(12.0) == False
 
+    def test_nan_returns_false(self):
+        assert self.b(np.nan) == False
+
+    def test_inf_returns_false(self):
+        assert self.b(np.inf) == False
+
     def test_functionality_of_keyword_last(self):
         b1 = map_boundaries(self.bmin, self.bmax, last=False)
         assert  b1(self.bmax) == False
         b2 = map_boundaries(self.bmin, self.bmax, last=True)
-<<<<<<< HEAD
-        assert b2(self.bmax) == True
-=======
-        assert b2(self.bmax) == True
->>>>>>> c3b3a36b
+        assert b2(self.bmax) == True